--- conflicted
+++ resolved
@@ -451,14 +451,9 @@
                 # keep all dihedral matches here
                 dihedrals = TorsionIndexer()
                 for substructure in self.allowed_substructures:
-<<<<<<< HEAD
-                    if molecule.chemical_environment_matches(query=substructure):
-                        result.add_molecule(molecule)
-=======
                     matches = molecule.chemical_environment_matches(query=substructure)
                     if matches and not self.tag_dihedrals:
                         result.add_molecule(molecule=molecule)
->>>>>>> 24cb6af8
                         break
                     elif matches and self.tag_dihedrals:
                         # add the dihedral for tagging if valid
@@ -468,16 +463,12 @@
                     else:
                         continue
                 else:
-<<<<<<< HEAD
-                    result.filter_molecule(molecule)
-=======
                     # if we have dihedrals then add the molecule else fail it as we didn't break
                     if dihedrals.n_torsions >= 1:
                         molecule.properties["dihedrals"] = dihedrals
                         result.add_molecule(molecule)
                     else:
                         self.fail_molecule(molecule=molecule, component_result=result)
->>>>>>> 24cb6af8
 
         if self.filtered_substructures is not None:
             # now we only want to check the molecules in the pass list
