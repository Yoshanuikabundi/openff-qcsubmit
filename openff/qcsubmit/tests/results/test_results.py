"""
Test the results packages when collecting from the public qcarchive.
"""
import os.path

import numpy
import pytest
from openff.toolkit.topology import Molecule
from openff.toolkit.typing.engines.smirnoff import ForceField
from pydantic import ValidationError
from qcportal import FractalClient
from qcportal.models import Molecule as QCMolecule
from qcportal.models import (
    ObjectId,
    OptimizationRecord,
    ResultRecord,
    TorsionDriveRecord,
)
from qcportal.models.common_models import (
    DriverEnum,
    OptimizationSpecification,
    QCSpecification,
)
from qcportal.models.records import RecordStatusEnum
from qcportal.models.torsiondrive import TDKeywords
from simtk import unit

from openff.qcsubmit.common_structures import QCSpec
from openff.qcsubmit.exceptions import RecordTypeError
from openff.qcsubmit.results import (
    BasicResult,
    BasicResultCollection,
    OptimizationResultCollection,
    TorsionDriveResultCollection,
)
from openff.qcsubmit.results.filters import ResultFilter
from openff.qcsubmit.results.results import (
    OptimizationResult,
    TorsionDriveResult,
    _BaseResultCollection,
)
from openff.qcsubmit.tests import does_not_raise


class MockServerInfo:

    def dict(self):
        return {
            "name": "Mock",
            "query_limit": 2000,
            "version": "0.0.0",
            "client_lower_version_limit": "0.0.0",
            "client_upper_version_limit": "10.0.0",
        }


def test_base_molecule_property():

    record = BasicResult(
        record_id=ObjectId("1"),
        cmiles="[Cl:2][H:1]",
        inchi_key="VEXZGXHMUGYJMC-UHFFFAOYSA-N",
    )
    molecule = record.molecule

    assert molecule.atoms[0].atomic_number == 1
    assert molecule.atoms[1].atomic_number == 17


@pytest.mark.parametrize(
    "entries, expected_raises",
    [
        (
            [
                BasicResult(
                    record_id=ObjectId("1"),
                    cmiles="[He:1]",
                    inchi_key="SWQJXJOGLNCZEY-UHFFFAOYSA-N",
                )
            ],
            does_not_raise(),
        ),
        (
            [
                BasicResult(
                    record_id=ObjectId("1"),
                    cmiles="[He:1]",
                    inchi_key="SWQJXJOGLNCZEY-UHFFFAOYSA-N",
                )
            ]
            * 2,
            pytest.raises(ValidationError, match="duplicate entries were found for"),
        ),
    ],
)
def test_base_validate_entries(entries, expected_raises):

    with expected_raises:
        collection = BasicResultCollection(entries={"http://localhost:443": entries})

        assert isinstance(collection.entries, dict)
        assert len(collection.entries["http://localhost:443"]) == len(entries)


def test_base_n_results_property():

    collection = BasicResultCollection(
        entries={
            "http://localhost:442": [
                BasicResult(
                    record_id=ObjectId("1"),
                    cmiles="[He:1]",
                    inchi_key="SWQJXJOGLNCZEY-UHFFFAOYSA-N",
                )
            ],
            "http://localhost:443": [
                BasicResult(
                    record_id=ObjectId("1"),
                    cmiles="[He:1]",
                    inchi_key="SWQJXJOGLNCZEY-UHFFFAOYSA-N",
                )
            ],
        }
    )

    assert collection.n_results == 2


def test_base_n_molecules_property():

    collection = BasicResultCollection(
        entries={
            "http://localhost:442": [
                BasicResult(
                    record_id=ObjectId("1"),
                    cmiles="[He:1]",
                    inchi_key="SWQJXJOGLNCZEY-UHFFFAOYSA-N",
                )
            ],
            "http://localhost:443": [
                BasicResult(
                    record_id=ObjectId("1"),
                    cmiles="[He:1]",
                    inchi_key="SWQJXJOGLNCZEY-UHFFFAOYSA-N",
                ),
                BasicResult(
                    record_id=ObjectId("2"),
                    cmiles="[Cl:1][Cl:2]",
                    inchi_key="KZBUYRJDOAKODT-UHFFFAOYSA-N",
                ),
            ],
        }
    )

    assert collection.n_molecules == 2


def test_base_validate_record_types():

    records = [
        ResultRecord(
            program="psi4",
            driver=DriverEnum.gradient,
            method="scf",
            basis="sto-3g",
            molecule=ObjectId("1"),
            status=RecordStatusEnum.complete,
        ),
        OptimizationRecord(
            program="psi4",
            qc_spec=QCSpecification(
                driver=DriverEnum.gradient, method="scf", basis="sto-3g", program="psi4"
            ),
            initial_molecule=ObjectId("1"),
            status=RecordStatusEnum.complete,
        ),
    ]

    _BaseResultCollection._validate_record_types(records[:1], ResultRecord)
    _BaseResultCollection._validate_record_types(records[1:], OptimizationRecord)

    with pytest.raises(RecordTypeError, match="The collection contained a records"):
        _BaseResultCollection._validate_record_types(records, OptimizationRecord)


def test_base_filter(basic_result_collection):
    class DummyFilter(ResultFilter):
        def _apply(self, result_collection):

            result_collection.entries = {
                "http://localhost:442": result_collection.entries[
                    "http://localhost:442"
                ]
            }

            return result_collection

    filtered_collection = basic_result_collection.filter(
        DummyFilter(),
        DummyFilter(),
    )

    assert filtered_collection.n_results == 4
    assert filtered_collection.n_molecules == 3

    assert "applied-filters" in filtered_collection.provenance
    assert "DummyFilter-0" in filtered_collection.provenance["applied-filters"]
    assert "DummyFilter-1" in filtered_collection.provenance["applied-filters"]


def test_base_smirnoff_coverage():

    collection = TorsionDriveResultCollection(
        entries={
            "http://localhost:442": [
                TorsionDriveResult(
                    record_id=ObjectId(str(i + 1)),
                    cmiles=smiles,
                    inchi_key=Molecule.from_smiles(smiles).to_inchikey(),
                )
                for i, smiles in enumerate(
                    [
                        "[H:1][C:2]([H:3])([H:4])([H:5])",
                        "[C:1]([H:2])([H:3])([H:4])([H:5])",
                    ]
                )
            ]
        }
    )

    coverage = collection.smirnoff_coverage(ForceField("openff-1.3.0.offxml"))

    assert {*coverage} == {"Bonds", "Angles", "vdW", "Constraints"}
    assert all(count == 1 for counts in coverage.values() for count in counts.values())


@pytest.mark.parametrize(
    "collection_type, dataset, spec, n_molecules, n_results",
    [
        (
            BasicResultCollection,
            "OpenFF BCC Refit Study COH v1.0",
            "resp-2-vacuum",
            94,
            429,
        ),
        (
            OptimizationResultCollection,
            "OpenFF Protein Fragments v1.0",
            "default",
            # The optimization collection is small containing only 576 records however
            # some are incomplete and only 16 unique molecules should be pulled.
            16,
            576,
        ),
        (TorsionDriveResultCollection, "TorsionDrive Paper", "default", 1, 3),
    ],
)
def test_collection_from_server(
    collection_type, dataset, spec, n_molecules, n_results, public_client
):
    """Test downloading a dataset from the QCArchive."""

    result = collection_type.from_server(
        client=public_client,
        datasets=dataset,
        spec_name=spec,
    )

    assert public_client.address in result.entries

    assert result.n_molecules == n_molecules
    assert result.n_results == n_results


@pytest.mark.parametrize(
    "collection, record",
    [
        (
            BasicResultCollection(
                entries={
                    "https://api.qcarchive.molssi.org:443/": [
                        BasicResult(
                            record_id=ObjectId("1"),
                            cmiles="[Cl:1][Cl:2]",
                            inchi_key="KZBUYRJDOAKODT-UHFFFAOYSA-N",
                        )
                    ]
                }
            ),
            ResultRecord(
                id=ObjectId("1"),
                program="psi4",
                driver=DriverEnum.gradient,
                method="scf",
                basis="sto-3g",
                molecule=ObjectId("1"),
                status=RecordStatusEnum.complete,
            ),
        ),
        (
            OptimizationResultCollection(
                entries={
                    "https://api.qcarchive.molssi.org:443/": [
                        OptimizationResult(
                            record_id=ObjectId("1"),
                            cmiles="[Cl:1][Cl:2]",
                            inchi_key="KZBUYRJDOAKODT-UHFFFAOYSA-N",
                        )
                    ]
                }
            ),
            OptimizationRecord(
                program="psi4",
                id=ObjectId("1"),
                qc_spec=QCSpecification(
                    driver=DriverEnum.gradient,
                    method="scf",
                    basis="sto-3g",
                    program="psi4",
                ),
                initial_molecule=ObjectId("1"),
                status=RecordStatusEnum.complete,
            ),
        ),
        (
            TorsionDriveResultCollection(
                entries={
                    "https://api.qcarchive.molssi.org:443/": [
                        TorsionDriveResult(
                            record_id=ObjectId("1"),
                            cmiles="[Cl:1][Cl:2]",
                            inchi_key="KZBUYRJDOAKODT-UHFFFAOYSA-N",
                        )
                    ]
                }
            ),
            TorsionDriveRecord(
                id=ObjectId("1"),
                qc_spec=QCSpecification(
                    driver=DriverEnum.gradient,
                    method="scf",
                    basis="sto-3g",
                    program="psi4",
                ),
                optimization_spec=OptimizationSpecification(
                    program="geometric", keywords={}
                ),
                initial_molecule=[ObjectId("1")],
                status=RecordStatusEnum.complete,
                keywords=TDKeywords(dihedrals=[], grid_spacing=[]),
                final_energy_dict={},
                optimization_history={},
                minimum_positions={},
            ),
        ),
    ],
)
def test_to_records(collection, record, monkeypatch):
    def mock_query_procedures(*args, **kwargs):
        return [record]

    def mock_query_molecules(*args, **kwargs):

        molecule: Molecule = Molecule.from_smiles("[Cl:1][Cl:2]")
        molecule.add_conformer(numpy.arange(6).reshape((2, 3)) * unit.angstrom)

        qc_molecule = QCMolecule(
            **molecule.to_qcschema().dict(exclude={"id"}), id=args[1][0]
        )

        return [qc_molecule]

    monkeypatch.setattr(FractalClient, "query_procedures", mock_query_procedures)
    monkeypatch.setattr(FractalClient, "query_molecules", mock_query_molecules)

    records_and_molecules = collection.to_records()
    assert len(records_and_molecules) == 1

    record, molecule = records_and_molecules[0]

    assert isinstance(record, record.__class__)

    if not isinstance(record, TorsionDriveRecord):
        assert molecule.n_conformers == 1


def test_optimization_create_basic_dataset(optimization_result_collection):
    """
    Test creating a new ``BasicDataset`` from the result of an optimization dataset.
    """

    dataset = optimization_result_collection.create_basic_dataset(
        dataset_name="new basicdataset",
        description="test new optimizationdataset",
        tagline='new optimization dataset',
        driver="energy",
        qc_specs=[QCSpec(spec_name="some-name", basis="6-31G")]
    )

    assert len(dataset.qc_specifications) == 1
    assert {*dataset.qc_specifications} == {"some-name"}
    assert dataset.qc_specifications["some-name"].basis == "6-31G"

    assert dataset.dataset_name == "new basicdataset"
    assert dataset.n_molecules == 4
    assert dataset.n_records == 4  # the collection contains 1 duplicate so not 4 not 5.

    
def test_optimization_to_basic_result_collection(
    optimization_result_collection, monkeypatch
):

    def mock_automodel_request(*args, **kwargs):
        return MockServerInfo()

    def mock_query_results(*args, **kwargs):

        assert "program" in kwargs and kwargs["program"] == "psi4"
        assert "method" in kwargs and kwargs["method"] == "scf"
        assert "basis" in kwargs and kwargs["basis"] == "sto-3g"
        assert "driver" in kwargs and kwargs["driver"] == "hessian"

        return [
            ResultRecord(
                id=ObjectId("1"),
                program=kwargs["program"],
                driver=getattr(DriverEnum, kwargs["driver"]),
                method=kwargs["method"],
                basis=kwargs["basis"],
                molecule=kwargs["molecule"][0],
                status=RecordStatusEnum.complete,
            )
        ]

    monkeypatch.setattr(FractalClient, "_automodel_request", mock_automodel_request)
    monkeypatch.setattr(FractalClient, "query_results", mock_query_results)

    basic_collection = optimization_result_collection.to_basic_result_collection(
        "hessian"
    )

    assert basic_collection.n_results == 2
    assert basic_collection.n_molecules == 2


# def test_torsion_drive_create_optimization_dataset(public_client):
#     """
#     Tast making a new optimization dataset of constrained optimizations from the results of a torsiondrive dataset.
#     """
#
#     result = TorsionDriveCollectionResult.from_server(client=public_client,
#                                                       spec_name="default",
#                                                       dataset_name="TorsionDrive Paper",
#                                                       include_trajectory=True,
#                                                       final_molecule_only=False,
#                                                       subset=["[ch2:3]([ch2:2][oh:4])[oh:1]_12"])
#     # make a new torsiondrive dataset
#     new_dataset = result.create_optimization_dataset(dataset_name="new optimization dataset",
#                                                      description="a test optimization dataset",
#                                                      tagline="a test optimization dataset.")
#
#     assert new_dataset.dataset_name == "new optimization dataset"
#     assert new_dataset.n_molecules == 1
#     assert new_dataset.n_records == 24
#     dihedrals = set()
#     for entry in new_dataset.dataset.values():
#         assert entry.constraints.has_constraints is True
#         assert len(entry.constraints.set) == 1
#         dihedrals.add(entry.constraints.set[0].value)
#
#     # now sort the dihedrals and make sure they are all present
#     dihs = sorted(dihedrals)
#     refs = [x for x in range(-165, 195, 15)]
#     assert dihs == refs


<<<<<<< HEAD
def test_torsion_smirnoff_coverage(public_client, monkeypatch):

    molecule: Molecule = Molecule.from_mapped_smiles(
        "[H:1][C:2]([H:7])([H:8])"
        "[C:3]([H:9])([H:10])"
        "[C:4]([H:11])([H:12])"
        "[C:5]([H:13])([H:14])[H:6]"
    )

    dihedrals = [(0, 1, 2, 3), (1, 2, 3, 4), (2, 3, 4, 5)]

    collection = TorsionDriveResultCollection(
        entries={
            "http://localhost:442": [
                TorsionDriveResult(
                    record_id=ObjectId(str(i + 1)),
                    cmiles=molecule.to_smiles(mapped=True),
                    inchi_key=molecule.to_inchikey(),
                )
                for i in range(len(dihedrals))
            ]
        }
    )

    monkeypatch.setattr(
        TorsionDriveResultCollection,
        "to_records",
        lambda self: [
            (
                TorsionDriveRecord(
                    id=entry.record_id,
                    qc_spec=QCSpecification(
                        driver=DriverEnum.gradient,
                        method="scf",
                        basis="sto-3g",
                        program="psi4",
                    ),
                    optimization_spec=OptimizationSpecification(
                        program="geometric", keywords={}
                    ),
                    initial_molecule=[ObjectId(1)],
                    status=RecordStatusEnum.complete,
                    client=public_client,
                    keywords=TDKeywords(
                        dihedrals=[dihedrals[int(entry.record_id) - 1]], grid_spacing=[]
                    ),
                    final_energy_dict={},
                    optimization_history={},
                    minimum_positions={},
                ),
                molecule,
            )
            for address, entries in self.entries.items()
            for entry in entries
        ],
    )

    coverage = collection.smirnoff_coverage(
        ForceField("openff-1.3.0.offxml"), driven_only=True
    )

    assert {*coverage} == {"Bonds", "Angles", "ProperTorsions"}

    assert {*coverage["Bonds"].values()} == {3}
    assert {*coverage["Angles"].values()} == {3}

    assert {*coverage["ProperTorsions"].values()} == {1, 3}
=======
def test_visualize(tmpdir):

    collection = BasicResultCollection(
        entries={
            "https://api.qcarchive.molssi.org:443/": [
                BasicResult(
                    record_id=ObjectId("1"),
                    cmiles="[Cl:1][Cl:2]",
                    inchi_key="KZBUYRJDOAKODT-UHFFFAOYSA-N",
                )
            ]
        }
    )

    output_path = os.path.join(tmpdir, "output.pdf")
    collection.visualize(output_path)

    assert os.path.isfile(output_path)
    assert os.path.getsize(output_path) > 0
>>>>>>> 5b97ed6b
<|MERGE_RESOLUTION|>--- conflicted
+++ resolved
@@ -475,7 +475,6 @@
 #     assert dihs == refs
 
 
-<<<<<<< HEAD
 def test_torsion_smirnoff_coverage(public_client, monkeypatch):
 
     molecule: Molecule = Molecule.from_mapped_smiles(
@@ -542,25 +541,4 @@
     assert {*coverage["Bonds"].values()} == {3}
     assert {*coverage["Angles"].values()} == {3}
 
-    assert {*coverage["ProperTorsions"].values()} == {1, 3}
-=======
-def test_visualize(tmpdir):
-
-    collection = BasicResultCollection(
-        entries={
-            "https://api.qcarchive.molssi.org:443/": [
-                BasicResult(
-                    record_id=ObjectId("1"),
-                    cmiles="[Cl:1][Cl:2]",
-                    inchi_key="KZBUYRJDOAKODT-UHFFFAOYSA-N",
-                )
-            ]
-        }
-    )
-
-    output_path = os.path.join(tmpdir, "output.pdf")
-    collection.visualize(output_path)
-
-    assert os.path.isfile(output_path)
-    assert os.path.getsize(output_path) > 0
->>>>>>> 5b97ed6b
+    assert {*coverage["ProperTorsions"].values()} == {1, 3}