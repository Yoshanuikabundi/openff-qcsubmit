--- conflicted
+++ resolved
@@ -1495,11 +1495,7 @@
     pytest.param(OptimizationDataset, id="OptimizationDataset"),
     pytest.param(TorsiondriveDataset, id="TorsiondriveDataset")
 ])
-<<<<<<< HEAD
 def test_dataset_export_json(dataset_type):
-=======
-def test_basicdataset_export_json(dataset_type):
->>>>>>> eadb478f
     """
     Test that the json serialisation works.
     """
