import os
from typing import Any, Dict, List, Optional, Tuple, Union

import tqdm
from openforcefield import topology as off
from pydantic import BaseModel, PositiveInt, validator
from qcportal import FractalClient
from qcportal.models.common_models import DriverEnum

from . import workflow_components
from .common_structures import ClientHandler, Metadata, QCSpecificationHandler
from .datasets import (
    BasicDataset,
    ComponentResult,
    OptimizationDataset,
    TorsiondriveDataset,
)
from .exceptions import (
    CompoenentRequirementError,
    DihedralConnectionError,
    DriverError,
    InvalidWorkflowComponentError,
    LinearTorsionError,
    MissingWorkflowComponentError,
    MolecularComplexError,
)
from .procedures import GeometricProcedure
from .serializers import deserialize, serialize
from .validators import scf_property_validator


class BasicDatasetFactory(ClientHandler, QCSpecificationHandler, BaseModel):
    """
    Basic dataset generator factory used to build work flows using workflow components before executing them to generate
    a dataset.

    The basic dataset is ideal for large collections of single point calculations using any of the energy, gradient or
    hessian drivers.

    The main metadata features here are concerned with the QM settings to be used which includes the driver.

    Attributes:
        method:  The QM theory to use during dataset calculations.
        basis:   The basis set to use during dataset calculations.
        program: The program which will be used during the calculations.
        maxiter: The maximum amount of SCF cycles allowed.
        driver:  The driver that should be used in the calculation ie energy/gradient/hessian.
        scf_properties: A list of QM properties which should be calculated and collected during the driver calculation.
        client:  The name of the client the data will be sent to for privet clusters this should be the file name where
            the data is stored.
        priority: The priority with which the dataset should be calculated.
        tag: The tag name which should be given to the collection.
        workflow: A dictionary which holds the workflow components to be executed in the set order.
    """

    maxiter: PositiveInt = 200
    driver: DriverEnum = DriverEnum.energy
    scf_properties: List[str] = [
        "dipole",
        "quadrupole",
        "wiberg_lowdin_indices",
        "mayer_indices",
    ]
    priority: str = "normal"
    dataset_tags: List[str] = ["openff"]
    compute_tag: str = "openff"
    workflow: Dict[str, workflow_components.CustomWorkflowComponent] = {}
    _dataset_type: BasicDataset = BasicDataset
    _mm_programs: List[str] = [
        "openmm",
        "rdkit",
    ]  # a list of mm programs which require cmiles in the extras

    _scf_validator = validator("scf_properties", each_item=True, allow_reuse=True)(
        scf_property_validator
    )
    processes: Union[None, int] = None

    class Config:
        validate_assignment: bool = True
        arbitrary_types_allowed: bool = True
        title: str = "QCFractalDatasetFactory"

    def add_scf_property(self, scf_property: str) -> None:
        """
        Add an scf_property to the list of scf_properties requested during a calculation.

        Parameters:
            scf_property: The name of the property which should be entered into the list.

        Raises:
            DatasetInputError: If the scf_property is not valid.
        """

        validated_property = scf_property_validator(scf_property)
        if validated_property not in self.scf_properties:
            self.scf_properties.append(validated_property)

    def remove_scf_property(self, scf_property: str) -> None:
        """
        Remove an scf_property from the validated list.

        Parameters:
            scf_property: The name of the property which should be removed.
        """
        validated_property = scf_property_validator(scf_property)
        if validated_property in self.scf_properties:
            self.scf_properties.remove(validated_property)

    def _get_molecular_complex_info(self) -> Dict[str, Any]:
        """
        Make a molecular complex dummy filter

        Returns:
            A dictionary to collect any molecules which are molecular complexes and should be removed.
        """
        return {
            "component_name": "MolecularComplexRemoval",
            "component_description": {
                "component_description": "Remove any molecules which are complexes.",
            },
            "component_provenance": self.provenance(),
            "molecules": [],
        }

    def provenance(self) -> Dict[str, str]:
        """
        Create the provenance of qcsubmit that created that molecule input data.
        Returns:
            A dict of the provenance information.

        Important:
            We can not check which toolkit was used to generate the Cmiles data be we know that openeye will always be
            used first when available.
        """

        import openforcefield

        import qcsubmit

        provenance = {
            "qcsubmit": qcsubmit.__version__,
            "openforcefield": openforcefield.__version__,
        }
        try:
            import openeye

            provenance["openeye"] = openeye.__version__
        except ImportError:
            import rdkit

            provenance["rdkit"] = rdkit.__version__

        return provenance

    def clear_workflow(self) -> None:
        """
        Reset the workflow to by empty.
        """
        self.workflow = {}

    def add_workflow_component(
        self,
        components: Union[
            List[workflow_components.CustomWorkflowComponent],
            workflow_components.CustomWorkflowComponent,
        ],
    ) -> None:
        """
        Take the workflow components validate them then insert them into the workflow.

        Parameters:
            components: A list of or an individual qcsubmit.workflow_compoents.CustomWokflowComponent which are to be
                validated and added to the current workflow.

        Raises:
            InvalidWorkflowComponentError: If an invalid workflow component is attempted to be added to the workflow.

        """

        if not isinstance(components, list):
            # we have one component make it into a list
            components = [components]

        for component in components:
            if issubclass(type(component), workflow_components.CustomWorkflowComponent):
                if not component.is_available():
                    raise CompoenentRequirementError(
                        f"The component {component.component_name} could not be added to "
                        f"the workflow due to missing requirements"
                    )
                if component.component_name not in self.workflow.keys():
                    self.workflow[component.component_name] = component
                else:
                    # we should increment the name and add it to the workflow
                    if "@" in component.component_name:
                        name, number = component.component_name.split("@")
                    else:
                        name, number = component.component_name, 0
                    # set the new name
                    component.component_name = f"{name}@{int(number) + 1}"
                    self.workflow[component.component_name] = component

            else:
                raise InvalidWorkflowComponentError(
                    f"Component {component} rejected as it is not a sub "
                    f"class of CustomWorkflowComponent."
                )

    def get_workflow_component(
        self, component_name: str
    ) -> workflow_components.CustomWorkflowComponent:
        """
        Find the workflow component by its component_name attribute.

        Parameters:
            component_name: The name of the component to be gathered from the workflow.

        Returns:
            The instance of the requested component from the workflow.

        Raises:
            MissingWorkflowComponentError: If the component could not be found by its component name in the workflow.
        """

        component = self.workflow.get(component_name, None)
        if component is None:
            raise MissingWorkflowComponentError(
                f"The requested component {component_name} "
                f"was not registered into the workflow."
            )

        return component

    def remove_workflow_component(self, component_name: str) -> None:
        """
        Find and remove the component via its component_name attribute.

        Parameters:
            component_name: The name of the component to be gathered from the workflow.

        Raises:
            MissingWorkflowComponentError: If the component could not be found by its component name in the workflow.
        """

        try:
            del self.workflow[component_name]

        except KeyError:
            raise MissingWorkflowComponentError(
                f"The requested component {component_name} "
                f"could not be removed as it was not registered."
            )

    def import_workflow(
        self, workflow: Union[str, Dict], clear_existing: bool = True
    ) -> None:
        """
        Instance the workflow from a workflow object or from an input file.

        Parameters:
            workflow: The name of the file the workflow should be created from or a workflow dictionary.
            clear_existing: If the current workflow should be deleted and replaced or extended.
        """

        if clear_existing:
            self.clear_workflow()

        if isinstance(workflow, str):
            workflow = deserialize(workflow)

        if isinstance(workflow, dict):
            # this should be a workflow dict that we can just load
            # if this is from the settings file make sure to unpack the dict first.
            workflow = workflow.get("workflow", workflow)

        # load in the workflow
        for key, value in workflow.items():
            # check if this is not the first instance of the component
            if "@" in key:
                name = key.split("@")[0]
            else:
                name = key
            component = getattr(workflow_components, name, None)
            if component is not None:
                self.add_workflow_component(component.parse_obj(value))

    def export_workflow(self, file_name: str) -> None:
        """
        Export the workflow components and their settings to file so that they can be loaded latter.

        Parameters:
            file_name: The name of the file the workflow should be exported to.

        Raises:
            UnsupportedFiletypeError: If the file type is not supported.
        """

        # grab only the workflow
        workflow = self.dict(include={"workflow"})
        serialize(serializable=workflow, file_name=file_name)

    def export_settings(self, file_name: str) -> None:
        """
        Export the current model to file this will include the workflow as well along with each components settings.

        Parameters:
            file_name: The name of the file the settings and workflow should be exported to.

        Raises:
            UnsupportedFiletypeError: When the file type requested is not supported.
        """

        # yaml type driver fix
        data = self.dict(exclude={"driver"})
        data["driver"] = self.driver.value
        serialize(serializable=data, file_name=file_name)

    def import_settings(
        self, settings: Union[str, Dict], clear_workflow: bool = True
    ) -> None:
        """
        Import settings and workflow from a file.

        Parameters:
            settings: The name of the file the settings should be extracted from or the reference to a settings
                dictionary.
            clear_workflow: If the current workflow should be extended or replaced.
        """

        if isinstance(settings, str):
            data = deserialize(settings)

            # take the workflow out and import the settings
            workflow = data.pop("workflow")

        elif isinstance(settings, dict):
            workflow = settings.pop("workflow")
            data = settings

        else:
            raise RuntimeError(
                f"The input type could not be converted into a settings dictionary."
            )

        # now set the factory meta settings
        for key, value in data.items():
            if hasattr(self, key):
                setattr(self, key, value)
            else:
                continue

        # now we want to add the workflow back in
        self.import_workflow(workflow=workflow, clear_existing=clear_workflow)

    def _get_collection(
        self, dataset_type: str, dataset_name: str, client: Union[str, FractalClient]
    ) -> "Collection":
        """
        Try and get the requested collection from the archive.
        """

        try:
            collection = client.get_collection(dataset_type, dataset_name)
            return collection
        except KeyError:
            raise KeyError(
                f"The collection: {dataset_name} could not be found, you can only add compute to existing"
                f" collections."
            )

    def add_compute(
        self,
        dataset_name: str,
        client: Union[str, FractalClient],
        await_result: bool = False,
    ) -> None:
        """
        A method that can add compute to an existing collection, this involves registering the QM settings and keywords
        and running the compute.

        Parameters:
            dataset_name: The name of the collection in the qcarchive instance that the compute should be added to.
            await_result: If the function should block until the calculations have finished.
            client: The name of the file containing the client information or the client instance.
        """

        import qcportal as ptl

        target_client = self._activate_client(client)

        collection = self._get_collection(
            dataset_type="Dataset", dataset_name=dataset_name, client=target_client
        )

        kw = ptl.models.KeywordSet(
            values=self.dict(include={"maxiter", "scf_properties"})
        )
        try:
            # try add the keywords, if we get an error they have already been added.
            collection.add_keywords(
                alias=self.spec_name, program=self.program, keyword=kw, default=False
            )
            # save the keywords
            collection.save()
        except (KeyError, AttributeError):
            pass

        # submit the calculations
        response = collection.compute(
            method=self.method,
            basis=self.basis,
            keywords=self.spec_name,
            program=self.program,
            tag=self.compute_tag,
            priority=self.priority,
        )
        collection.save()

        return response

    def _create_initial_component_result(
        self, molecules: Union[str, off.Molecule, List[off.Molecule]]
    ) -> ComponentResult:
        """
        Create the initial component result which is used for de-duplication.

        Parameters:
            molecules: The input molecules which can be a file name or list of molecule instances

        Returns:
            The initial component result used to start the workflow.
        """

        #  check if we have been given an input file with molecules inside
        if isinstance(molecules, str):
            if os.path.isfile(molecules):
                workflow_molecules = ComponentResult(
                    component_name=self.Config.title,
                    component_description={"component_name": self.Config.title},
                    component_provenance=self.provenance(),
                    input_file=molecules,
                )

            elif os.path.isdir(molecules):
                workflow_molecules = ComponentResult(
                    component_name=self.Config.title,
                    component_description={"component_name": self.Config.title},
                    component_provenance=self.provenance(),
                    input_directory=molecules,
                )

        elif isinstance(molecules, off.Molecule):
            workflow_molecules = ComponentResult(
                component_name=self.Config.title,
                component_description={"component_name": self.Config.title},
                component_provenance=self.provenance(),
                molecules=[
                    molecules,
                ],
            )

        else:
            workflow_molecules = ComponentResult(
                component_name=self.Config.title,
                component_description={"component_name": self.Config.title},
                component_provenance=self.provenance(),
                molecules=molecules,
            )

        return workflow_molecules

    def create_dataset(
        self,
        dataset_name: str,
        molecules: Union[str, List[off.Molecule], off.Molecule],
        description: str,
        tagline: str,
        metadata: Optional[Metadata] = None,
<<<<<<< HEAD
=======
        processors: Optional[int] = None,
>>>>>>> 3c3fca13
        verbose: bool = True,
    ) -> BasicDataset:
        """
        Process the input molecules through the given workflow then create and populate the dataset class which acts as
        a local representation for the collection in qcarchive and has the ability to submit its self to a local or
        public instance.

        Parameters:
             dataset_name: The name that will be given to the collection on submission to an archive instance.
             molecules: The list of molecules which should be processed by the workflow and added to the dataset, this
                can also be a file name which is to be unpacked by the openforcefield toolkit.
            description: A string describing the dataset.
            tagline: A tagline displayed with collection name in the QCArchive.
            metadata: Any metadata which should be associated with this dataset this can be changed from the default
                after making the dataset.
            processors: The number of processors avilable to the workflow, note None will use all avilable processors.
            verbose: If True a progress bar for each workflow component will be shown.

        Example:
            How to make a dataset from a list of molecules

            ```python
            >>> from qcsubmit.factories import BasicDatasetFactory
            >>> from qcsubmit import workflow_components
            >>> from openforcefield.topology import Molecule
            >>> factory = BasicDatasetFactory()
            >>> gen = workflow_components.StandardConformerGenerator()
            >>> gen.clear_exsiting = True
            >>> gen.max_conformers = 1
            >>> factory.add_workflow_component(gen)
            >>> smiles = ['C', 'CC', 'CCO']
            >>> mols = [Molecule.from_smiles(smile) for smile in smiles]
            >>> dataset = factory.create_dataset(dataset_name='My collection', molecules=mols)
            ```

        Returns:
            A [DataSet][qcsubmit.datasets.DataSet] instance populated with the molecules that have passed through the
                workflow.

        Important:
            The dataset once created does not allow mutation.
        """
        # TODO set up a logging system to report the components

        #  create an initial component result

        workflow_molecules = self._create_initial_component_result(molecules=molecules)

        # create the dataset
        # first we need to instance the dataset and assign the metadata
        object_meta = self.dict(exclude={"workflow"})

        # the only data missing is the collection name so add it here.
        object_meta["dataset_name"] = dataset_name
        object_meta["description"] = description
        object_meta["provenance"] = self.provenance()
        object_meta["dataset_tagline"] = tagline
        if metadata is not None:
            object_meta["metadata"] = metadata.dict()
        dataset = self._dataset_type.parse_obj(object_meta)

        # if the workflow has components run it
        if self.workflow:
            for component in self.workflow.values():
                workflow_molecules = component.apply(
                    molecules=workflow_molecules.molecules,
                    processors=processors,
                    verbose=verbose,
                )

                dataset.filter_molecules(
                    molecules=workflow_molecules.filtered,
                    component_name=workflow_molecules.component_name,
                    component_description=workflow_molecules.component_description,
                    component_provenance=workflow_molecules.component_provenance,
                )

        # get a molecular complex filter
        molecular_complex = self._get_molecular_complex_info()

        # now add the molecules to the correct attributes
        for molecule in tqdm.tqdm(
            workflow_molecules.molecules,
            total=len(workflow_molecules.molecules),
            ncols=80,
            desc="{:30s}".format("Preparation"),
            disable=not verbose
        ):
            # order the molecule
            order_mol = molecule.canonical_order_atoms()
            attributes = self.create_cmiles_metadata(molecule=order_mol)
            attributes["provenance"] = self.provenance()

            # always put the cmiles in the extras from what we have just calculated to ensure correct order
            extras = molecule.properties.get("extras", {})

            keywords = molecule.properties.get("keywords", None)

            # now submit the molecule
            try:
                dataset.add_molecule(
                    index=self.create_index(molecule=order_mol),
                    molecule=order_mol,
                    attributes=attributes,
                    extras=extras if bool(extras) else None,
                    keywords=keywords,
                )
            except MolecularComplexError:
                molecular_complex["molecules"].append(molecule)

        # add the complexes if there are any
        if molecular_complex["molecules"]:
            dataset.filter_molecules(**molecular_complex)

        return dataset

    def create_cmiles_metadata(self, molecule: off.Molecule) -> Dict[str, str]:
        """
        Create the Cmiles metadata for the molecule in this dataset.

        Parameters:
            molecule: The molecule for which the cmiles data will be generated.

        Returns:
            The Cmiles identifiers generated for the input molecule.

        Note:
            The Cmiles identifiers currently include:

            - `canonical_smiles`
            - `canonical_isomeric_smiles`
            - `canonical_explicit_hydrogen_smiles`
            - `canonical_isomeric_explicit_hydrogen_smiles`
            - `canonical_isomeric_explicit_hydrogen_mapped_smiles`
            - `molecular_formula`
            - `standard_inchi`
            - `inchi_key`
        """

        cmiles = {
            "canonical_smiles": molecule.to_smiles(
                isomeric=False, explicit_hydrogens=False, mapped=False
            ),
            "canonical_isomeric_smiles": molecule.to_smiles(
                isomeric=True, explicit_hydrogens=False, mapped=False
            ),
            "canonical_explicit_hydrogen_smiles": molecule.to_smiles(
                isomeric=False, explicit_hydrogens=True, mapped=False
            ),
            "canonical_isomeric_explicit_hydrogen_smiles": molecule.to_smiles(
                isomeric=True, explicit_hydrogens=True, mapped=False
            ),
            "canonical_isomeric_explicit_hydrogen_mapped_smiles": molecule.to_smiles(
                isomeric=True, explicit_hydrogens=True, mapped=True
            ),
            "molecular_formula": molecule.hill_formula,
            "standard_inchi": molecule.to_inchi(fixed_hydrogens=False),
            "inchi_key": molecule.to_inchikey(fixed_hydrogens=False),
        }

        return cmiles

    def create_index(self, molecule: off.Molecule) -> str:
        """
        Create an index for the current molecule.

        Parameters:
            molecule: The molecule for which the dataset index will be generated.

        Returns:
            The canonical isomeric smiles for the molecule which is used as the dataset index.

        Important:
            Each dataset can have a different indexing system depending on the data, in this basic dataset each conformer
            of a molecule is expanded into its own entry separately indexed entry. This is handled by the dataset however
            so we just generate a general index for the molecule before adding to the dataset.
        """

        index = molecule.to_smiles(
            isomeric=True, explicit_hydrogens=False, mapped=False
        )
        return index


class OptimizationDatasetFactory(BasicDatasetFactory):
    """
    This factory produces OptimisationDatasets which include settings associated with geometric which is used to run the
    optimisation.
    """

    # set the driver to be gradient this should not be changed when running
    driver = DriverEnum.gradient
    _dataset_type = OptimizationDataset

    # use the default geometric settings during optimisation
    optimization_program: GeometricProcedure = GeometricProcedure()

    class Config:
        title = "OptimizationDatasetFactory"

    @validator("driver")
    def _check_driver(cls, driver):
        """Make sure that the driver is set to gradient only and not changed."""
        available_drivers = ["gradient"]
        if driver not in available_drivers:
            raise DriverError(
                f"The requested driver ({driver}) is not in the list of available "
                f"drivers: {available_drivers}"
            )
        return driver

    def add_compute(
        self,
        dataset_name: str,
        client: Union[str, FractalClient],
        await_result: bool = False,
    ) -> None:
        """
        A method that can add compute to an existing collection, this involves registering the QM settings and keywords
        and running the compute.

        Parameters:
            dataset_name: The name of the collection in the qcarchive instance that the compute should be added to.
            await_result: If the function should block until the calculations have finished.
            client: The name of the file containing the client information or the client instance.
        """

        import qcportal as ptl

        target_client = self._activate_client(client)

        # try and get the collection.
        collection = self._get_collection(
            dataset_type=self._dataset_type.__name__,
            dataset_name=dataset_name,
            client=target_client,
        )

        # create the keywords
        kw = ptl.models.KeywordSet(
            values=self.dict(include={"maxiter", "scf_properties"})
        )

        kw_id = target_client.add_keywords([kw])[0]
        # create the spec
        opt_spec = self.optimization_program.get_optimzation_spec()
        qc_spec = ptl.models.common_models.QCSpecification(
            driver=self.driver,
            method=self.method,
            basis=self.basis,
            keywords=kw_id,
            program=self.program,
        )

        # now add the compute tasks
        collection.add_specification(
            name=self.spec_name,
            optimization_spec=opt_spec,
            qc_spec=qc_spec,
            description=self.spec_description,
            overwrite=False,
        )

        response = collection.compute(
            specification=self.spec_name, tag=self.compute_tag, priority=self.priority
        )

        return response


class TorsiondriveDatasetFactory(OptimizationDatasetFactory):
    """
    This factory produces TorsiondriveDatasets which include settings associated with geometric which is used to run
    the optimisation.
    """

    grid_spacings: List[int] = [15]
    energy_upper_limit: float = 0.05
    dihedral_ranges: Optional[List[Tuple[int, int]]] = None
    energy_decrease_thresh: Optional[float] = None
    _dataset_type = TorsiondriveDataset

    # set the default settings for a torsiondrive calculation.
    optimization_program = GeometricProcedure.parse_obj(
        {"enforce": 0.1, "reset": True, "qccnv": True, "epsilon": 0.0}
    )

    class Config:
        title = "TorsiondriveDatasetFactory"

    def create_dataset(
        self,
        dataset_name: str,
        molecules: Union[str, List[off.Molecule], off.Molecule],
        description: str,
        tagline: str,
        metadata: Optional[Metadata] = None,
        processors: Optional[int] = None,
        verbose: bool = True,
    ) -> TorsiondriveDataset:
        """
        Process the input molecules through the given workflow then create and populate the torsiondrive
        dataset class which acts as a local representation for the collection in qcarchive and has the ability to
        submit its self to a local or public instance.

        Note:
            The torsiondrive dataset allows for multiple starting geometries.
            If fragmentation is used each molecule in the dataset will have the torsion indexes already set else indexes
            are generated for each rotatable torsion in the molecule.

        Important:
            Any molecules with linear torsions identified for torsion driving will be removed and failed from the
            workflow.

        Parameters:
             dataset_name: The name that will be given to the collection on submission to an archive instance.
             molecules: The list of molecules which should be processed by the workflow and added to the dataset, this
                can also be a file name which is to be unpacked by the openforcefield toolkit.
            description: A short string describing the dataset.
            tagline: A short string overview of the collection displayed on the QCArchive.
            metadata: Any metadata which should be associated with this dataset this can be changed from the default
                after making the dataset.
            processors: The number of processors avilable to the workflow, note None will use all avilable processors.
            verbose: If True a progress bar for each workflow component will be shown.

        Returns:
            A [DataSet][qcsubmit.datasets.TorsiondriveDataset] instance populated with the molecules that have passed
            through the workflow.
        """

        # create the initial component result
        workflow_molecules = self._create_initial_component_result(molecules=molecules)

        # catch any linear torsions here
        linear_torsions = {
            "component_name": "LinearTorsionRemoval",
            "component_description": {
                "component_description": "Remove any molecules with a linear torsions selected to drive.",
            },
            "component_provenance": self.provenance(),
            "molecules": [],
        }

        unconnected_torsions = {
            "component_name": "UnconnectedTorsionRemoval",
            "component_description": {
                "component_description": "Remove any molecules with unconnected torsion indices highlighted to drive.",
            },
            "component_provenance": self.provenance(),
            "molecules": [],
        }

        molecular_complex = self._get_molecular_complex_info()

        # first we need to instance the dataset and assign the metadata
        object_meta = self.dict(exclude={"workflow"})

        # the only data missing is the collection name so add it here.
        object_meta["dataset_name"] = dataset_name
        object_meta["description"] = description
        object_meta["provenance"] = self.provenance()
        object_meta["dataset_tagline"] = tagline
        if metadata is not None:
            object_meta["metadata"] = metadata.dict()
        dataset = self._dataset_type(**object_meta)

        # if the workflow has components run it
        if self.workflow:
            for component_name, component in self.workflow.items():
                workflow_molecules = component.apply(
                    molecules=workflow_molecules.molecules,
                    processors=processors,
                    verbose=verbose,
                )

                dataset.filter_molecules(
                    molecules=workflow_molecules.filtered,
                    component_name=workflow_molecules.component_name,
                    component_description=workflow_molecules.component_description,
                    component_provenance=workflow_molecules.component_provenance,
                )

        # now add the molecules to the correct attributes
        for molecule in workflow_molecules.molecules:

            # check for extras and keywords
            extras = molecule.properties.get("extras", {})
            keywords = molecule.properties.get("keywords", {})

            # make the general attributes
            attributes = self.create_cmiles_metadata(molecule=molecule)
            # attributes = cmiles.get_molecule_ids(molecule)

            # now check for the dihedrals
            if "dihedrals" in molecule.properties:
                # first do 1-D torsions
                for dihedral in molecule.properties["dihedrals"].get_dihedrals:
                    # create the index
                    molecule.properties["atom_map"] = dihedral.get_atom_map
                    index = self.create_index(molecule=molecule)
                    del molecule.properties["atom_map"]
                    # get the dihedrals to scan
                    dihedrals = dihedral.get_dihedrals

                    keywords["dihedral_ranges"] = dihedral.get_scan_range
                    try:
                        dataset.add_molecule(
                            index=index,
                            molecule=molecule,
                            attributes=attributes,
                            dihedrals=dihedrals,
                            keywords=keywords,
                            extras=extras,
                        )
                    except DihedralConnectionError:
                        unconnected_torsions["molecules"].append(molecule)
                    except LinearTorsionError:
                        linear_torsions["molecules"].append(molecule)
                    except MolecularComplexError:
                        molecular_complex["molecules"].append(molecule)

            else:
                # the molecule has not had its atoms identified yet so process them here
                # order the molecule
                order_mol = molecule.canonical_order_atoms()
                rotatble_bonds = order_mol.find_rotatable_bonds()
                attributes = self.create_cmiles_metadata(molecule=order_mol)
                for bond in rotatble_bonds:
                    # create a torsion to hold as fixed using non-hydrogen atoms
                    torsion_index = self._get_torsion_string(bond)
                    order_mol.properties["atom_map"] = dict(
                        (atom, index) for index, atom in enumerate(torsion_index)
                    )
                    try:
                        dataset.add_molecule(
                            index=self.create_index(molecule=order_mol),
                            molecule=order_mol,
                            attributes=attributes,
                            dihedrals=[torsion_index],
                            extras=extras,
                            keywords=keywords,
                        )
                    except DihedralConnectionError:
                        unconnected_torsions["molecules"].append(molecule)
                    except LinearTorsionError:
                        linear_torsions["molecules"].append(molecule)
                    except MolecularComplexError:
                        molecular_complex["molecules"].append(molecule)

        # now we need to filter the linear molecules
        dataset.filter_molecules(**linear_torsions)
        # and we need to filter any molecules with unconnected torsions
        dataset.filter_molecules(**unconnected_torsions)
        # add molecular complex errors
        if molecular_complex["molecules"]:
            dataset.filter_molecules(**molecular_complex)

        return dataset

    def _get_torsion_string(self, bond: off.Bond) -> Tuple[int, int, int, int]:
        """
        Create a torsion tuple which will be restrained in the torsiondrive.

        Parameters:
            bond: The tuple of the atom indexes for the central bond.

        Returns:
            The tuple of the four atom indices which should be restrained.

        Note:
            If there is more than one possible combination of atoms the heaviest set are selected to be restrained.
        """

        atoms = [bond.atom1, bond.atom2]
        terminal_atoms = {}

        for atom in atoms:
            for neighbour in atom.bonded_atoms:
                if neighbour not in atoms:
                    if (
                        neighbour.atomic_number
                        > terminal_atoms.get(atom, off.Atom(0, 0, False)).atomic_number
                    ):
                        terminal_atoms[atom] = neighbour
        # build out the torsion
        torsion = [atom.molecule_atom_index for atom in terminal_atoms.values()]
        for i, atom in enumerate(atoms, 1):
            torsion.insert(i, atom.molecule_atom_index)

        return tuple(torsion)

    def create_index(self, molecule: off.Molecule) -> str:
        """
        Create a specific torsion index for the molecule, this will use the atom map on the molecule.

        Parameters:
            molecule:  The molecule for which the dataset index will be generated.

        Returns:
            The canonical mapped isomeric smiles, where the mapped indices are on the atoms in the torsion.

        Important:
            This dataset uses a non-standard indexing with 4 atom mapped indices representing the atoms in the torsion
            to be rotated.
        """

        assert "atom_map" in molecule.properties.keys()
        assert (
            len(molecule.properties["atom_map"]) == 4
            or len(molecule.properties["atom_map"]) == 8
        )

        index = molecule.to_smiles(isomeric=True, explicit_hydrogens=True, mapped=True)
        return index

    def _detect_linear_torsions(self, molecule: off.Molecule) -> List:
        """
        Try and find any linear bonds in the molecule with torsions that should not be driven.

        Parameters:
            molecule: An openforcefield molecule instance

        Returns:
            A list of the central bond tuples in the molecule which should not be driven, this can then be compared
            against the torsions which have been selected.
        """

        # this is based on the past submissions to QCarchive which have failed
        # highlight the central bond of a linear torsion
        linear_smarts = "[*!D1:1]~[$(*#*)&D2,$(C=*)&D2:2]"

        matches = molecule.chemical_environment_matches(linear_smarts)

        return matches<|MERGE_RESOLUTION|>--- conflicted
+++ resolved
@@ -477,10 +477,7 @@
         description: str,
         tagline: str,
         metadata: Optional[Metadata] = None,
-<<<<<<< HEAD
-=======
         processors: Optional[int] = None,
->>>>>>> 3c3fca13
         verbose: bool = True,
     ) -> BasicDataset:
         """
