--- conflicted
+++ resolved
@@ -91,7 +91,6 @@
 
 # Set up the intershinx mappings.
 intersphinx_mapping = {
-<<<<<<< HEAD
     "python": ("https://docs.python.org/", None),
     "numpy": ("https://docs.scipy.org/doc/numpy/", None),
     "openff.toolkit": (
@@ -99,13 +98,7 @@
         None,
     ),
     "qcportal": ("http://docs.qcarchive.molssi.org/projects/qcportal/en/latest/", None),
-=======
-    'python': ('https://docs.python.org/', None),
-    'numpy': ('https://docs.scipy.org/doc/numpy/', None),
-    'openff.toolkit': ('https://open-forcefield-toolkit.readthedocs.io/en/latest/', None),
-    'qcportal': ('http://docs.qcarchive.molssi.org/projects/qcportal/en/latest/', None),
     'qcelemental': ('http://docs.qcarchive.molssi.org/projects/qcelemental/en/latest/', None),
->>>>>>> 7ebb7987
 }
 
 # Set up mathjax.
