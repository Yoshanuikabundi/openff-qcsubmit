--- conflicted
+++ resolved
@@ -915,7 +915,6 @@
         """Returns a summary of how many molecules within this dataset would be assigned
         each of the parameters in a force field.
 
-<<<<<<< HEAD
         Notes:
             * Parameters which would not be assigned to any molecules in the dataset
               will not be included in the returned summary.
@@ -923,11 +922,6 @@
         Args:
             force_field: The force field containing the parameters to summarize.
             verbose: If true a progress bar will be shown on screen.
-=======
-        Args:
-            forcefields:
-                The name of the openforcefield force field which should be included in the coverage report.
->>>>>>> 30850d72
 
         Returns:
             A dictionary of the form ``coverage[handler_name][parameter_smirks] = count``
